--- conflicted
+++ resolved
@@ -16,25 +16,14 @@
     script:
       - make lint
 
-<<<<<<< HEAD
-  # Run chipprgeth -specific tests, proving regression-safety and config interoperability.
-  #- stage: test
-  #  name: "Go1.14.x: make test-chipprgeth"
-  #  os: linux
-  #  dist: xenial
-  #  go: 1.14.x
-  #  script:
-  #  - make test-chipprgeth
-=======
   # Run core-geth -specific tests, proving regression-safety and config interoperability.
   - stage: build
-    name: "Go1.15.x: make test-coregeth"
+    name: "Go1.15.x: make test-chipprgeth"
     os: linux
     dist: xenial
     go: 1.15.x
     script:
-    - make test-coregeth
->>>>>>> e35f1ed4
+    - make test-chipprgeth
 
   # Run build and tests against latest-1 Go version.
   #- stage: test
@@ -61,24 +50,6 @@
       - travis_wait 60 make test
 
   # Run build and tests on ARM64 on Pull Requests.
-<<<<<<< HEAD
-  #- stage: test
-  #  name: "ARM64/Go1.14.x: make test"
-  #  if: type = pull_request
-  #  os: linux
-  #  arch: arm64
-  #  dist: xenial
-  #  go: 1.14.x
-  #  env:
-  #    - GO111MODULE=on
-  #  script:
-  #    - make all
-  #    - travis_wait 60 make test
-#
-  # Run build with environment-aware possible artifact deployment.
-  - stage: deploy
-    name: "Go1.14.x: make all && deploy"
-=======
   - stage: build
     name: "ARM64/Go1.15.x: make test"
     if: type = pull_request
@@ -96,7 +67,6 @@
   - stage: build
     if: type = push
     name: "Go1.15.x: make test && deploy"
->>>>>>> e35f1ed4
     os: linux
     dist: xenial
     go: 1.15.x
@@ -118,14 +88,9 @@
       tag_name: "$TRAVIS_TAG"
 
   # Run build on ARM5 with environment-aware possible artifact deployment.
-<<<<<<< HEAD
-  - stage: deploy
-    name: "ARM5/Go1.14.x: go run build/ci.go install && deploy"
-=======
   - stage: build
     if: type = push
     name: "ARM5/Go1.15.x: go run build/ci.go install && deploy"
->>>>>>> e35f1ed4
     os: linux
     dist: xenial
     sudo: required
@@ -159,14 +124,9 @@
       tag_name: "$TRAVIS_TAG"
 
   #Run build on OSX with environment-aware possible artifact deployment.
-<<<<<<< HEAD
-  - stage: deploy
-    name: "OSX/Go1.14.x: make all && deploy"
-=======
   - stage: build
     if: type = push
     name: "OSX/Go1.15.x: make all && deploy"
->>>>>>> e35f1ed4
     os: osx
     go: 1.15.x
     script:
