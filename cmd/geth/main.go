--- conflicted
+++ resolved
@@ -36,11 +36,8 @@
 	"github.com/ethereum/go-ethereum/eth/downloader"
 	"github.com/ethereum/go-ethereum/ethclient"
 	"github.com/ethereum/go-ethereum/internal/debug"
-<<<<<<< HEAD
 	"github.com/ethereum/go-ethereum/internal/openrpc"
-=======
 	"github.com/ethereum/go-ethereum/internal/flags"
->>>>>>> 6c9f040e
 	"github.com/ethereum/go-ethereum/les"
 	"github.com/ethereum/go-ethereum/log"
 	"github.com/ethereum/go-ethereum/metrics"
@@ -60,11 +57,7 @@
 	gitCommit = ""
 	gitDate   = ""
 	// The app that holds all commands and flags.
-<<<<<<< HEAD
-	app = utils.NewApp(gitCommit, gitDate, "the ETC Core Go-Ethereum command line interface")
-=======
-	app = flags.NewApp(gitCommit, gitDate, "the go-ethereum command line interface")
->>>>>>> 6c9f040e
+	app = flags.NewApp(gitCommit, gitDate, "the ETC Core Go-Ethereum command line interface")
 	// flags that configure the node
 	nodeFlags = []cli.Flag{
 		utils.IdentityFlag,
@@ -341,7 +334,6 @@
 	case !ctx.GlobalIsSet(utils.NetworkIdFlag.Name):
 		log.Info("Starting Geth on Ethereum mainnet...")
 	}
-
 	// If we're a full node on mainnet without --cache specified, bump default cache allowance
 	if ctx.GlobalString(utils.SyncModeFlag.Name) != "light" && !ctx.GlobalIsSet(utils.CacheFlag.Name) && !ctx.GlobalIsSet(utils.NetworkIdFlag.Name) {
 		// Make sure we're not on any supported preconfigured testnet either
