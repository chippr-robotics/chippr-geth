// Copyright 2015 The go-ethereum Authors
// This file is part of go-ethereum.
//
// go-ethereum is free software: you can redistribute it and/or modify
// it under the terms of the GNU General Public License as published by
// the Free Software Foundation, either version 3 of the License, or
// (at your option) any later version.
//
// go-ethereum is distributed in the hope that it will be useful,
// but WITHOUT ANY WARRANTY; without even the implied warranty of
// MERCHANTABILITY or FITNESS FOR A PARTICULAR PURPOSE. See the
// GNU General Public License for more details.
//
// You should have received a copy of the GNU General Public License
// along with go-ethereum. If not, see <http://www.gnu.org/licenses/>.

// Contains the geth command usage template and generator.

package main

import (
	"io"
	"sort"

	"strings"

	"github.com/ethereum/go-ethereum/cmd/utils"
	"github.com/ethereum/go-ethereum/internal/debug"
	cli "gopkg.in/urfave/cli.v1"
)

// AppHelpTemplate is the test template for the default, global app help topic.
var AppHelpTemplate = `NAME:
   {{.App.Name}} - {{.App.Usage}}

   Copyright 2013-2019 The go-ethereum Authors

USAGE:
   {{.App.HelpName}} [options]{{if .App.Commands}} command [command options]{{end}} {{if .App.ArgsUsage}}{{.App.ArgsUsage}}{{else}}[arguments...]{{end}}
   {{if .App.Version}}
VERSION:
   {{.App.Version}}
   {{end}}{{if len .App.Authors}}
AUTHOR(S):
   {{range .App.Authors}}{{ . }}{{end}}
   {{end}}{{if .App.Commands}}
COMMANDS:
   {{range .App.Commands}}{{join .Names ", "}}{{ "\t" }}{{.Usage}}
   {{end}}{{end}}{{if .FlagGroups}}
{{range .FlagGroups}}{{.Name}} OPTIONS:
  {{range .Flags}}{{.}}
  {{end}}
{{end}}{{end}}{{if .App.Copyright }}
COPYRIGHT:
   {{.App.Copyright}}
   {{end}}
`

// flagGroup is a collection of flags belonging to a single topic.
type flagGroup struct {
	Name  string
	Flags []cli.Flag
}

// AppHelpFlagGroups is the application flags, grouped by functionality.
var AppHelpFlagGroups = []flagGroup{
	{
		Name: "ETHEREUM",
		Flags: []cli.Flag{
			configFileFlag,
			utils.DataDirFlag,
			utils.KeyStoreDirFlag,
			utils.NoUSBFlag,
			utils.NetworkIdFlag,
			utils.TestnetFlag,
			utils.EllaismFlag,
			utils.ClassicFlag,
			utils.SocialFlag,
			utils.MixFlag,
			utils.EthersocialFlag,
			utils.RinkebyFlag,
<<<<<<< HEAD
			utils.KottiFlag,
=======
			utils.GoerliFlag,
>>>>>>> 27e3f968
			utils.SyncModeFlag,
			utils.ExitWhenSyncedFlag,
			utils.GCModeFlag,
			utils.EthStatsURLFlag,
			utils.IdentityFlag,
			utils.LightServFlag,
			utils.LightPeersFlag,
			utils.LightKDFFlag,
			utils.WhitelistFlag,
		},
	},
	{
		Name: "DEVELOPER CHAIN",
		Flags: []cli.Flag{
			utils.DeveloperFlag,
			utils.DeveloperPeriodFlag,
		},
	},
	{
		Name: "ETHASH",
		Flags: []cli.Flag{
			utils.EthashCacheDirFlag,
			utils.EthashCachesInMemoryFlag,
			utils.EthashCachesOnDiskFlag,
			utils.EthashDatasetDirFlag,
			utils.EthashDatasetsInMemoryFlag,
			utils.EthashDatasetsOnDiskFlag,
		},
	},
	//{
	//	Name: "DASHBOARD",
	//	Flags: []cli.Flag{
	//		utils.DashboardEnabledFlag,
	//		utils.DashboardAddrFlag,
	//		utils.DashboardPortFlag,
	//		utils.DashboardRefreshFlag,
	//		utils.DashboardAssetsFlag,
	//	},
	//},
	{
		Name: "TRANSACTION POOL",
		Flags: []cli.Flag{
			utils.TxPoolLocalsFlag,
			utils.TxPoolNoLocalsFlag,
			utils.TxPoolJournalFlag,
			utils.TxPoolRejournalFlag,
			utils.TxPoolPriceLimitFlag,
			utils.TxPoolPriceBumpFlag,
			utils.TxPoolAccountSlotsFlag,
			utils.TxPoolGlobalSlotsFlag,
			utils.TxPoolAccountQueueFlag,
			utils.TxPoolGlobalQueueFlag,
			utils.TxPoolLifetimeFlag,
		},
	},
	{
		Name: "PERFORMANCE TUNING",
		Flags: []cli.Flag{
			utils.CacheFlag,
			utils.CacheDatabaseFlag,
			utils.CacheTrieFlag,
			utils.CacheGCFlag,
			utils.TrieCacheGenFlag,
		},
	},
	{
		Name: "ACCOUNT",
		Flags: []cli.Flag{
			utils.UnlockedAccountFlag,
			utils.PasswordFileFlag,
			utils.ExternalSignerFlag,
		},
	},
	{
		Name: "API AND CONSOLE",
		Flags: []cli.Flag{
			utils.RPCEnabledFlag,
			utils.RPCListenAddrFlag,
			utils.RPCPortFlag,
			utils.RPCApiFlag,
			utils.WSEnabledFlag,
			utils.WSListenAddrFlag,
			utils.WSPortFlag,
			utils.WSApiFlag,
			utils.WSAllowedOriginsFlag,
			utils.IPCDisabledFlag,
			utils.IPCPathFlag,
			utils.RPCCORSDomainFlag,
			utils.RPCVirtualHostsFlag,
			utils.JSpathFlag,
			utils.ExecFlag,
			utils.PreloadJSFlag,
		},
	},
	{
		Name: "NETWORKING",
		Flags: []cli.Flag{
			utils.BootnodesFlag,
			utils.BootnodesV4Flag,
			utils.BootnodesV5Flag,
			utils.ListenPortFlag,
			utils.MaxPeersFlag,
			utils.MaxPendingPeersFlag,
			utils.NATFlag,
			utils.NoDiscoverFlag,
			utils.DiscoveryV5Flag,
			utils.NetrestrictFlag,
			utils.NodeKeyFileFlag,
			utils.NodeKeyHexFlag,
		},
	},
	{
		Name: "MINER",
		Flags: []cli.Flag{
			utils.MiningEnabledFlag,
			utils.MinerThreadsFlag,
			utils.MinerNotifyFlag,
			utils.MinerGasPriceFlag,
			utils.MinerGasTargetFlag,
			utils.MinerGasLimitFlag,
			utils.MinerEtherbaseFlag,
			utils.MinerExtraDataFlag,
			utils.MinerRecommitIntervalFlag,
			utils.MinerNoVerfiyFlag,
		},
	},
	{
		Name: "GAS PRICE ORACLE",
		Flags: []cli.Flag{
			utils.GpoBlocksFlag,
			utils.GpoPercentileFlag,
		},
	},
	{
		Name: "VIRTUAL MACHINE",
		Flags: []cli.Flag{
			utils.VMEnableDebugFlag,
			utils.EVMInterpreterFlag,
			utils.EWASMInterpreterFlag,
		},
	},
	{
		Name: "LOGGING AND DEBUGGING",
		Flags: append([]cli.Flag{
			utils.FakePoWFlag,
			utils.NoCompactionFlag,
		}, debug.Flags...),
	},
	{
		Name: "METRICS AND STATS",
		Flags: []cli.Flag{
			utils.MetricsEnabledFlag,
			utils.MetricsEnableInfluxDBFlag,
			utils.MetricsInfluxDBEndpointFlag,
			utils.MetricsInfluxDBDatabaseFlag,
			utils.MetricsInfluxDBUsernameFlag,
			utils.MetricsInfluxDBPasswordFlag,
			utils.MetricsInfluxDBTagsFlag,
		},
	},
	{
		Name:  "WHISPER (EXPERIMENTAL)",
		Flags: whisperFlags,
	},
	{
		Name: "DEPRECATED",
		Flags: []cli.Flag{
			utils.MinerLegacyThreadsFlag,
			utils.MinerLegacyGasTargetFlag,
			utils.MinerLegacyGasPriceFlag,
			utils.MinerLegacyEtherbaseFlag,
			utils.MinerLegacyExtraDataFlag,
		},
	},
	{
		Name: "MISC",
	},
}

// byCategory sorts an array of flagGroup by Name in the order
// defined in AppHelpFlagGroups.
type byCategory []flagGroup

func (a byCategory) Len() int      { return len(a) }
func (a byCategory) Swap(i, j int) { a[i], a[j] = a[j], a[i] }
func (a byCategory) Less(i, j int) bool {
	iCat, jCat := a[i].Name, a[j].Name
	iIdx, jIdx := len(AppHelpFlagGroups), len(AppHelpFlagGroups) // ensure non categorized flags come last

	for i, group := range AppHelpFlagGroups {
		if iCat == group.Name {
			iIdx = i
		}
		if jCat == group.Name {
			jIdx = i
		}
	}

	return iIdx < jIdx
}

func flagCategory(flag cli.Flag) string {
	for _, category := range AppHelpFlagGroups {
		for _, flg := range category.Flags {
			if flg.GetName() == flag.GetName() {
				return category.Name
			}
		}
	}
	return "MISC"
}

func init() {
	// Override the default app help template
	cli.AppHelpTemplate = AppHelpTemplate

	// Define a one shot struct to pass to the usage template
	type helpData struct {
		App        interface{}
		FlagGroups []flagGroup
	}

	// Override the default app help printer, but only for the global app help
	originalHelpPrinter := cli.HelpPrinter
	cli.HelpPrinter = func(w io.Writer, tmpl string, data interface{}) {
		if tmpl == AppHelpTemplate {
			// Iterate over all the flags and add any uncategorized ones
			categorized := make(map[string]struct{})
			for _, group := range AppHelpFlagGroups {
				for _, flag := range group.Flags {
					categorized[flag.String()] = struct{}{}
				}
			}
			uncategorized := []cli.Flag{}
			for _, flag := range data.(*cli.App).Flags {
				if _, ok := categorized[flag.String()]; !ok {
					if strings.HasPrefix(flag.GetName(), "dashboard") {
						continue
					}
					uncategorized = append(uncategorized, flag)
				}
			}
			if len(uncategorized) > 0 {
				// Append all ungategorized options to the misc group
				miscs := len(AppHelpFlagGroups[len(AppHelpFlagGroups)-1].Flags)
				AppHelpFlagGroups[len(AppHelpFlagGroups)-1].Flags = append(AppHelpFlagGroups[len(AppHelpFlagGroups)-1].Flags, uncategorized...)

				// Make sure they are removed afterwards
				defer func() {
					AppHelpFlagGroups[len(AppHelpFlagGroups)-1].Flags = AppHelpFlagGroups[len(AppHelpFlagGroups)-1].Flags[:miscs]
				}()
			}
			// Render out custom usage screen
			originalHelpPrinter(w, tmpl, helpData{data, AppHelpFlagGroups})
		} else if tmpl == utils.CommandHelpTemplate {
			// Iterate over all command specific flags and categorize them
			categorized := make(map[string][]cli.Flag)
			for _, flag := range data.(cli.Command).Flags {
				if _, ok := categorized[flag.String()]; !ok {
					categorized[flagCategory(flag)] = append(categorized[flagCategory(flag)], flag)
				}
			}

			// sort to get a stable ordering
			sorted := make([]flagGroup, 0, len(categorized))
			for cat, flgs := range categorized {
				sorted = append(sorted, flagGroup{cat, flgs})
			}
			sort.Sort(byCategory(sorted))

			// add sorted array to data and render with default printer
			originalHelpPrinter(w, tmpl, map[string]interface{}{
				"cmd":              data,
				"categorizedFlags": sorted,
			})
		} else {
			originalHelpPrinter(w, tmpl, data)
		}
	}
}<|MERGE_RESOLUTION|>--- conflicted
+++ resolved
@@ -79,11 +79,8 @@
 			utils.MixFlag,
 			utils.EthersocialFlag,
 			utils.RinkebyFlag,
-<<<<<<< HEAD
 			utils.KottiFlag,
-=======
 			utils.GoerliFlag,
->>>>>>> 27e3f968
 			utils.SyncModeFlag,
 			utils.ExitWhenSyncedFlag,
 			utils.GCModeFlag,
