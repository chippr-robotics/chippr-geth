// Copyright 2016 The go-ethereum Authors
// This file is part of the go-ethereum library.
//
// The go-ethereum library is free software: you can redistribute it and/or modify
// it under the terms of the GNU Lesser General Public License as published by
// the Free Software Foundation, either version 3 of the License, or
// (at your option) any later version.
//
// The go-ethereum library is distributed in the hope that it will be useful,
// but WITHOUT ANY WARRANTY; without even the implied warranty of
// MERCHANTABILITY or FITNESS FOR A PARTICULAR PURPOSE. See the
// GNU Lesser General Public License for more details.
//
// You should have received a copy of the GNU Lesser General Public License
// along with the go-ethereum library. If not, see <http://www.gnu.org/licenses/>.

package params

import (
	"encoding/binary"
	"fmt"
	"math/big"

	"github.com/ethereum/go-ethereum/common"
	"github.com/ethereum/go-ethereum/crypto"
)

// Genesis hashes to enforce below configs on.
var (
	MainnetGenesisHash = common.HexToHash("0xd4e56740f876aef8c010b86a40d5f56745a118d0906a34e69aec8c0db1cb8fa3")
	TestnetGenesisHash = common.HexToHash("0x41941023680923e0fe4d74a34bdac8141f2540e3ae90623718e47d66d1ca4a2d")
	RinkebyGenesisHash = common.HexToHash("0x6341fd3daf94b748c72ced5a5b26028f2474f5f00d824504e4fa37a75767e177")
	GoerliGenesisHash  = common.HexToHash("0xbf7e331f7f7c1dd2e05159666b3bf8bc7a8a3a9eb1d518969eab529dd9b88c1a")
)

// TrustedCheckpoints associates each known checkpoint with the genesis hash of
// the chain it belongs to.
var TrustedCheckpoints = map[common.Hash]*TrustedCheckpoint{
	MainnetGenesisHash: MainnetTrustedCheckpoint,
	TestnetGenesisHash: TestnetTrustedCheckpoint,
	RinkebyGenesisHash: RinkebyTrustedCheckpoint,
	GoerliGenesisHash:  GoerliTrustedCheckpoint,
}

// CheckpointOracles associates each known checkpoint oracles with the genesis hash of
// the chain it belongs to.
var CheckpointOracles = map[common.Hash]*CheckpointOracleConfig{
	MainnetGenesisHash: MainnetCheckpointOracle,
	TestnetGenesisHash: TestnetCheckpointOracle,
	RinkebyGenesisHash: RinkebyCheckpointOracle,
	GoerliGenesisHash:  GoerliCheckpointOracle,
}

var (
	// MainnetChainConfig is the chain parameters to run a node on the main network.
	MainnetChainConfig = &ChainConfig{
		ChainID:             big.NewInt(1),
		HomesteadBlock:      big.NewInt(1150000),
		DAOForkBlock:        big.NewInt(1920000),
		DAOForkSupport:      true,
		EIP150Block:         big.NewInt(2463000),
		EIP150Hash:          common.HexToHash("0x2086799aeebeae135c246c65021c82b4e15a2c451340993aacfd2751886514f0"),
		EIP155Block:         big.NewInt(2675000),
		EIP158Block:         big.NewInt(2675000),
		ByzantiumBlock:      big.NewInt(4370000),
		DisposalBlock:       nil,
		SocialBlock:         nil,
		EthersocialBlock:    nil,
		ConstantinopleBlock: big.NewInt(7280000),
		PetersburgBlock:     big.NewInt(7280000),
		IstanbulBlock:       big.NewInt(9069000),
		Ethash:              new(EthashConfig),
	}

	// MainnetTrustedCheckpoint contains the light client trusted checkpoint for the main network.
	MainnetTrustedCheckpoint = &TrustedCheckpoint{
		SectionIndex: 270,
		SectionHead:  common.HexToHash("0xb67c33d838a60c282c2fb49b188fbbac1ef8565ffb4a1c4909b0a05885e72e40"),
		CHTRoot:      common.HexToHash("0x781daa4607782300da85d440df3813ba38a1262585231e35e9480726de81dbfc"),
		BloomRoot:    common.HexToHash("0xfd8951fa6d779cbc981df40dc31056ed1a549db529349d7dfae016f9d96cae72"),
	}

	// MainnetCheckpointOracle contains a set of configs for the main network oracle.
	MainnetCheckpointOracle = &CheckpointOracleConfig{
		Address: common.HexToAddress("0x9a9070028361F7AAbeB3f2F2Dc07F82C4a98A02a"),
		Signers: []common.Address{
			common.HexToAddress("0x1b2C260efc720BE89101890E4Db589b44E950527"), // Peter
			common.HexToAddress("0x78d1aD571A1A09D60D9BBf25894b44e4C8859595"), // Martin
			common.HexToAddress("0x286834935f4A8Cfb4FF4C77D5770C2775aE2b0E7"), // Zsolt
			common.HexToAddress("0xb86e2B0Ab5A4B1373e40c51A7C712c70Ba2f9f8E"), // Gary
			common.HexToAddress("0x0DF8fa387C602AE62559cC4aFa4972A7045d6707"), // Guillaume
		},
	}

	// TestnetChainConfig contains the chain parameters to run a node on the Ropsten test network.
	TestnetChainConfig = &ChainConfig{
		ChainID:             big.NewInt(3),
		HomesteadBlock:      big.NewInt(0),
		DAOForkBlock:        nil,
		DAOForkSupport:      true,
		EIP150Block:         big.NewInt(0),
		EIP150Hash:          common.HexToHash("0x41941023680923e0fe4d74a34bdac8141f2540e3ae90623718e47d66d1ca4a2d"),
		EIP155Block:         big.NewInt(10),
		EIP158Block:         big.NewInt(10),
		ByzantiumBlock:      big.NewInt(1700000),
		DisposalBlock:       nil,
		SocialBlock:         nil,
		EthersocialBlock:    nil,
		ConstantinopleBlock: big.NewInt(4230000),
		PetersburgBlock:     big.NewInt(4939394),
		IstanbulBlock:       big.NewInt(6485846),
		Ethash:              new(EthashConfig),
	}

	// TestnetTrustedCheckpoint contains the light client trusted checkpoint for the Ropsten test network.
	TestnetTrustedCheckpoint = &TrustedCheckpoint{
		SectionIndex: 204,
		SectionHead:  common.HexToHash("0xa39168b51c3205456f30ce6a91f3590a43295b15a1c8c2ab86bb8c06b8ad1808"),
		CHTRoot:      common.HexToHash("0x9a3654147b79882bfc4e16fbd3421512aa7e4dfadc6c511923980e0877bdf3b4"),
		BloomRoot:    common.HexToHash("0xe72b979522d94fa45c1331639316da234a9bb85062d64d72e13afe1d3f5c17d5"),
	}

	// TestnetCheckpointOracle contains a set of configs for the Ropsten test network oracle.
	TestnetCheckpointOracle = &CheckpointOracleConfig{
		Address: common.HexToAddress("0xEF79475013f154E6A65b54cB2742867791bf0B84"),
		Signers: []common.Address{
			common.HexToAddress("0x32162F3581E88a5f62e8A61892B42C46E2c18f7b"), // Peter
			common.HexToAddress("0x78d1aD571A1A09D60D9BBf25894b44e4C8859595"), // Martin
			common.HexToAddress("0x286834935f4A8Cfb4FF4C77D5770C2775aE2b0E7"), // Zsolt
			common.HexToAddress("0xb86e2B0Ab5A4B1373e40c51A7C712c70Ba2f9f8E"), // Gary
			common.HexToAddress("0x0DF8fa387C602AE62559cC4aFa4972A7045d6707"), // Guillaume
		},
	}

	// RinkebyChainConfig contains the chain parameters to run a node on the Rinkeby test network.
	RinkebyChainConfig = &ChainConfig{
		ChainID:             big.NewInt(4),
		HomesteadBlock:      big.NewInt(1),
		DAOForkBlock:        nil,
		DAOForkSupport:      true,
		EIP150Block:         big.NewInt(2),
		EIP150Hash:          common.HexToHash("0x9b095b36c15eaf13044373aef8ee0bd3a382a5abb92e402afa44b8249c3a90e9"),
		EIP155Block:         big.NewInt(3),
		EIP158Block:         big.NewInt(3),
		ByzantiumBlock:      big.NewInt(1035301),
		DisposalBlock:       nil,
		SocialBlock:         nil,
		EthersocialBlock:    nil,
		ConstantinopleBlock: big.NewInt(3660663),
		PetersburgBlock:     big.NewInt(4321234),
		IstanbulBlock:       big.NewInt(5435345),
		Clique: &CliqueConfig{
			Period: 15,
			Epoch:  30000,
		},
	}

	// RinkebyTrustedCheckpoint contains the light client trusted checkpoint for the Rinkeby test network.
	RinkebyTrustedCheckpoint = &TrustedCheckpoint{
		SectionIndex: 163,
		SectionHead:  common.HexToHash("0x36e5deaa46f258bece94b05d8e10f1ef68f422fb62ed47a2b6e616aa26e84997"),
		CHTRoot:      common.HexToHash("0x829b9feca1c2cdf5a4cf3efac554889e438ee4df8718c2ce3e02555a02d9e9e5"),
		BloomRoot:    common.HexToHash("0x58c01de24fdae7c082ebbe7665f189d0aa4d90ee10e72086bf56651c63269e54"),
	}

	// RinkebyCheckpointOracle contains a set of configs for the Rinkeby test network oracle.
	RinkebyCheckpointOracle = &CheckpointOracleConfig{
		Address: common.HexToAddress("0xebe8eFA441B9302A0d7eaECc277c09d20D684540"),
		Signers: []common.Address{
			common.HexToAddress("0xd9c9cd5f6779558b6e0ed4e6acf6b1947e7fa1f3"), // Peter
			common.HexToAddress("0x78d1aD571A1A09D60D9BBf25894b44e4C8859595"), // Martin
			common.HexToAddress("0x286834935f4A8Cfb4FF4C77D5770C2775aE2b0E7"), // Zsolt
			common.HexToAddress("0xb86e2B0Ab5A4B1373e40c51A7C712c70Ba2f9f8E"), // Gary
		},
	}

	// GoerliChainConfig contains the chain parameters to run a node on the Görli test network.
	GoerliChainConfig = &ChainConfig{
		ChainID:             big.NewInt(5),
		HomesteadBlock:      big.NewInt(0),
		DAOForkBlock:        nil,
		DAOForkSupport:      true,
		EIP150Block:         big.NewInt(0),
		EIP155Block:         big.NewInt(0),
		EIP158Block:         big.NewInt(0),
		ByzantiumBlock:      big.NewInt(0),
		ConstantinopleBlock: big.NewInt(0),
		PetersburgBlock:     big.NewInt(0),
		IstanbulBlock:       big.NewInt(1561651),
		Clique: &CliqueConfig{
			Period: 15,
			Epoch:  30000,
		},
	}

	// GoerliTrustedCheckpoint contains the light client trusted checkpoint for the Görli test network.
	GoerliTrustedCheckpoint = &TrustedCheckpoint{
		SectionIndex: 47,
		SectionHead:  common.HexToHash("0x00c5b54c6c9a73660501fd9273ccdb4c5bbdbe5d7b8b650e28f881ec9d2337f6"),
		CHTRoot:      common.HexToHash("0xef35caa155fd659f57167e7d507de2f8132cbb31f771526481211d8a977d704c"),
		BloomRoot:    common.HexToHash("0xbda330402f66008d52e7adc748da28535b1212a7912a21244acd2ba77ff0ff06"),
	}

	// GoerliCheckpointOracle contains a set of configs for the Goerli test network oracle.
	GoerliCheckpointOracle = &CheckpointOracleConfig{
		Address: common.HexToAddress("0x18CA0E045F0D772a851BC7e48357Bcaab0a0795D"),
		Signers: []common.Address{
			common.HexToAddress("0x4769bcaD07e3b938B7f43EB7D278Bc7Cb9efFb38"), // Peter
			common.HexToAddress("0x78d1aD571A1A09D60D9BBf25894b44e4C8859595"), // Martin
			common.HexToAddress("0x286834935f4A8Cfb4FF4C77D5770C2775aE2b0E7"), // Zsolt
			common.HexToAddress("0xb86e2B0Ab5A4B1373e40c51A7C712c70Ba2f9f8E"), // Gary
			common.HexToAddress("0x0DF8fa387C602AE62559cC4aFa4972A7045d6707"), // Guillaume
		},
	}

	// AllEthashProtocolChanges contains every protocol change (EIPs) introduced
	// and accepted by the Ethereum core developers into the Ethash consensus.
	//
	// This configuration is intentionally not using keyed fields to force anyone
	// adding flags to the config to also have to set these fields.
	AllEthashProtocolChanges = &ChainConfig{
		big.NewInt(1337), // ChainID

		big.NewInt(0), // HomesteadBlock
		nil,           // EIP2FBlock
		nil,           // EIP7FBlock

		nil,   // DAOForkBlock
		false, // DAOForkSupport

		big.NewInt(0), // EIP150Block
		common.Hash{}, // EIP150Hash
		big.NewInt(0), // EIP155Block
		big.NewInt(0), // EIP158Block
		nil,           // EIP160FBlock
		nil,           // EIP161FBlock
		nil,           // EIP170FBlock

		big.NewInt(0), // ByzantiumBlock
		nil,           // EIP100FBlock
		nil,           // EIP140FBlock
		nil,           // EIP198FBlock
		nil,           // EIP211FBlock
		nil,           // EIP212FBlock
		nil,           // EIP213FBlock
		nil,           // EIP214FBlock
		nil,           // EIP649FBlock
		nil,           // EIP658FBlock

		big.NewInt(0), // ConstantinopleBlock
		nil,           // EIP145FBlock
		nil,           // EIP1014FBlock
		nil,           // EIP1052FBlock
		nil,           // EIP1234FBlock
		nil,           // EIP1283FBlock

		big.NewInt(0), // PetersburgBlock
		big.NewInt(0), // IstanbulBlock
		nil, // EWASMBlock

		nil, // ECIP1010PauseBlock
		nil, // ECIP1010Length
		nil, // ECIP1017FBlock
		nil, // ECIP1017EraRounds
		nil, // DisposalBlock
		nil, // SocialBlock
		nil, // EthersocialBlock

		nil, // Musicoin MCIP0Block UBI
		nil, // Musicoin MCIP3Block UBI
		nil, // Musicoin MCIP8Block QT

		new(EthashConfig), // Ethash
		nil,               // Clique
		nil,
		nil,
	}

	// AllCliqueProtocolChanges contains every protocol change (EIPs) introduced
	// and accepted by the Ethereum core developers into the Clique consensus.
	//
	// This configuration is intentionally not using keyed fields to force anyone
	// adding flags to the config to also have to set these fields.
	AllCliqueProtocolChanges = &ChainConfig{
		big.NewInt(1337), // ChainID

		big.NewInt(0), // HomesteadBlock
		nil,           // EIP2FBlock
		nil,           // EIP7FBlock

		nil,   // DAOForkBlock
		false, // DAOForkSupport

		big.NewInt(0), // EIP150Block
		common.Hash{}, // EIP150Hash
		big.NewInt(0), // EIP155Block
		big.NewInt(0), // EIP158Block
		nil,           // EIP160FBlock
		nil,           // EIP161FBlock
		nil,           // EIP170FBlock

		big.NewInt(0), // ByzantiumBlock
		nil,           // EIP100FBlock
		nil,           // EIP140FBlock
		nil,           // EIP198FBlock
		nil,           // EIP211FBlock
		nil,           // EIP212FBlock
		nil,           // EIP213FBlock
		nil,           // EIP214FBlock
		nil,           // EIP649FBlock
		nil,           // EIP658FBlock

		big.NewInt(0), // ConstantinopleBlock
		nil,           // EIP145FBlock
		nil,           // EIP1014FBlock
		nil,           // EIP1052FBlock
		nil,           // EIP1234FBlock
		nil,           // EIP1283FBlock

		nil, // PetersburgBlock
		nil, // IstanbulBlock
		nil, // EWASMBlock

		nil, // ECIP1010PauseBlock
		nil, // ECIP1010Length
		nil, // ECIP1017FBlock
		nil, // ECIP1017EraRounds
		nil, // DisposalBlock
		nil, // SocialBlock
		nil, // EthersocialBlock

		nil, // Musicoin MCIP0Block UBI
		nil, // Musicoin MCIP3Block UBI
		nil, // Musicoin MCIP8Block QT

		nil, // Ethash
		&CliqueConfig{
			Period: 0,
			Epoch:  30000,
		},
		nil,
		nil,
	}

	// TestChainConfig is used for tests.
	TestChainConfig = &ChainConfig{
		big.NewInt(1), // ChainID

		big.NewInt(0), // HomesteadBlock
		nil,           // EIP2FBlock
		nil,           // EIP7FBlock

		nil,   // DAOForkBlock
		false, // DAOForkSupport

		big.NewInt(0), // EIP150Block
		common.Hash{}, // EIP150Hash
		big.NewInt(0), // EIP155Block
		big.NewInt(0), // EIP158Block
		nil,           // EIP160FBlock
		nil,           // EIP161FBlock
		nil,           // EIP170FBlock

		big.NewInt(0), // ByzantiumBlock
		nil,           // EIP100FBlock
		nil,           // EIP140FBlock
		nil,           // EIP198FBlock
		nil,           // EIP211FBlock
		nil,           // EIP212FBlock
		nil,           // EIP213FBlock
		nil,           // EIP214FBlock
		nil,           // EIP649FBlock
		nil,           // EIP658FBlock

		big.NewInt(0), // ConstantinopleBlock
		nil,           // EIP145FBlock
		nil,           // EIP1014FBlock
		nil,           // EIP1052FBlock
		nil,           // EIP1234FBlock
		nil,           // EIP1283FBlock

		nil, // PetersburgBlock
		nil, // IstanbulBlock
		nil, // EWASMBlock

		nil, // ECIP1010PauseBlock
		nil, // ECIP1010Length
		nil, // ECIP1017FBlock
		nil, // ECIP1017EraRounds
		nil, // DisposalBlock
		nil, // SocialBlock
		nil, // EthersocialBlock

		nil, // Musicoin MCIP0Block UBI
		nil, // Musicoin MCIP3Block UBI
		nil, // Musicoin MCIP8Block QT

		new(EthashConfig), // Ethash
		nil,               // Clique
		nil,
		nil,
	}

	// TestRules are all rules from TestChainConfig initialized at 0.
	TestRules = TestChainConfig.Rules(new(big.Int))
)

// TrustedCheckpoint represents a set of post-processed trie roots (CHT and
// BloomTrie) associated with the appropriate section index and head hash. It is
// used to start light syncing from this checkpoint and avoid downloading the
// entire header chain while still being able to securely access old headers/logs.
type TrustedCheckpoint struct {
	SectionIndex uint64      `json:"sectionIndex"`
	SectionHead  common.Hash `json:"sectionHead"`
	CHTRoot      common.Hash `json:"chtRoot"`
	BloomRoot    common.Hash `json:"bloomRoot"`
}

// HashEqual returns an indicator comparing the itself hash with given one.
func (c *TrustedCheckpoint) HashEqual(hash common.Hash) bool {
	if c.Empty() {
		return hash == common.Hash{}
	}
	return c.Hash() == hash
}

// Hash returns the hash of checkpoint's four key fields(index, sectionHead, chtRoot and bloomTrieRoot).
func (c *TrustedCheckpoint) Hash() common.Hash {
	buf := make([]byte, 8+3*common.HashLength)
	binary.BigEndian.PutUint64(buf, c.SectionIndex)
	copy(buf[8:], c.SectionHead.Bytes())
	copy(buf[8+common.HashLength:], c.CHTRoot.Bytes())
	copy(buf[8+2*common.HashLength:], c.BloomRoot.Bytes())
	return crypto.Keccak256Hash(buf)
}

// Empty returns an indicator whether the checkpoint is regarded as empty.
func (c *TrustedCheckpoint) Empty() bool {
	return c.SectionHead == (common.Hash{}) || c.CHTRoot == (common.Hash{}) || c.BloomRoot == (common.Hash{})
}

// CheckpointOracleConfig represents a set of checkpoint contract(which acts as an oracle)
// config which used for light client checkpoint syncing.
type CheckpointOracleConfig struct {
	Address   common.Address   `json:"address"`
	Signers   []common.Address `json:"signers"`
	Threshold uint64           `json:"threshold"`
}

// ChainConfig is the core config which determines the blockchain settings.
//
// ChainConfig is stored in the database on a per block basis. This means
// that any network, identified by its genesis block, can have its own
// set of configuration options.
type ChainConfig struct {
	ChainID *big.Int `json:"chainId"` // chainId identifies the current chain and is used for replay protection

	// HF: Homestead
	HomesteadBlock *big.Int `json:"homesteadBlock,omitempty"` // Homestead switch block (nil = no fork, 0 = already homestead)
	// "Homestead Hard-fork Changes"
	// https://github.com/ethereum/EIPs/blob/master/EIPS/eip-2.md
	EIP2FBlock *big.Int `json:"eip2FBlock,omitempty"`
	// DELEGATECALL
	// https://eips.ethereum.org/EIPS/eip-7
	EIP7FBlock *big.Int `json:"eip7FBlock,omitempy"`
	// Note: EIP 8 was also included in this fork, but was not backwards-incompatible

	// HF: DAO
	DAOForkBlock   *big.Int `json:"daoForkBlock,omitempty"`   // TheDAO hard-fork switch block (nil = no fork)
	DAOForkSupport bool     `json:"daoForkSupport,omitempty"` // Whether the nodes supports or opposes the DAO hard-fork

	// HF: Tangerine Whistle
	// EIP150 implements the Gas price changes (https://github.com/ethereum/EIPs/issues/150)
	EIP150Block *big.Int    `json:"eip150Block,omitempty"` // EIP150 HF block (nil = no fork)
	EIP150Hash  common.Hash `json:"eip150Hash,omitempty"`  // EIP150 HF hash (needed for header only clients as only gas pricing changed)

	// HF: Spurious Dragon
	EIP155Block *big.Int `json:"eip155Block,omitempty"` // EIP155 HF block
	EIP158Block *big.Int `json:"eip158Block,omitempty"` // EIP158 HF block, includes implementations of 158/161, 160, and 170
	//
	// EXP cost increase
	// https://github.com/ethereum/EIPs/blob/master/EIPS/eip-160.md
	// NOTE: this json tag:
	// (a.) varies from it's 'siblings', which have 'F's in them
	// (b.) without the 'F' will vary from ETH implementations if they choose to accept the proposed changes
	// with corresponding refactoring (https://github.com/ethereum/go-ethereum/pull/18401)
	EIP160FBlock *big.Int `json:"eip160Block,omitempty"`
	// State trie clearing (== EIP158 proper)
	// https://github.com/ethereum/EIPs/blob/master/EIPS/eip-161.md
	EIP161FBlock *big.Int `json:"eip161FBlock,omitempty"`
	// Contract code size limit
	// https://github.com/ethereum/EIPs/blob/master/EIPS/eip-170.md
	EIP170FBlock *big.Int `json:"eip170FBlock,omitempty"`

	// HF: Byzantium
	ByzantiumBlock *big.Int `json:"byzantiumBlock,omitempty"` // Byzantium switch block (nil = no fork, 0 = already on byzantium)
	//
	// Difficulty adjustment to target mean block time including uncles
	// https://github.com/ethereum/EIPs/issues/100
	EIP100FBlock *big.Int `json:"eip100FBlock,omitempty"`
	// Opcode REVERT
	// https://eips.ethereum.org/EIPS/eip-140
	EIP140FBlock *big.Int `json:"eip140FBlock,omitempty"`
	// Precompiled contract for bigint_modexp
	// https://github.com/ethereum/EIPs/issues/198
	EIP198FBlock *big.Int `json:"eip198FBlock,omitempty"`
	// Opcodes RETURNDATACOPY, RETURNDATASIZE
	// https://github.com/ethereum/EIPs/issues/211
	EIP211FBlock *big.Int `json:"eip211FBlock,omitempty"`
	// Precompiled contract for pairing check
	// https://github.com/ethereum/EIPs/issues/212
	EIP212FBlock *big.Int `json:"eip212FBlock,omitempty"`
	// Precompiled contracts for addition and scalar multiplication on the elliptic curve alt_bn128
	// https://github.com/ethereum/EIPs/issues/213
	EIP213FBlock *big.Int `json:"eip213FBlock,omitempty"`
	// Opcode STATICCALL
	// https://github.com/ethereum/EIPs/issues/214
	EIP214FBlock *big.Int `json:"eip214FBlock,omitempty"`
	// Metropolis diff bomb delay and reducing block reward
	// https://github.com/ethereum/EIPs/issues/649
	// note that this is closely related to EIP100.
	// In fact, EIP100 is bundled in
	EIP649FBlock *big.Int `json:"eip649FBlock,omitempty"`
	// Transaction receipt status
	// https://github.com/ethereum/EIPs/issues/658
	EIP658FBlock *big.Int `json:"eip658FBlock,omitempty"`
	// NOT CONFIGURABLE: prevent overwriting contracts
	// https://github.com/ethereum/EIPs/issues/684
	// EIP684FBlock *big.Int `json:"eip684BFlock,omitempty"`

	// HF: Constantinople
	ConstantinopleBlock *big.Int `json:"constantinopleBlock,omitempty"` // Constantinople switch block (nil = no fork, 0 = already activated)
	//
	// Opcodes SHR, SHL, SAR
	// https://eips.ethereum.org/EIPS/eip-145
	EIP145FBlock *big.Int `json:"eip145FBlock,omitempty"`
	// Opcode CREATE2
	// https://eips.ethereum.org/EIPS/eip-1014
	EIP1014FBlock *big.Int `json:"eip1014FBlock,omitempty"`
	// Opcode EXTCODEHASH
	// https://eips.ethereum.org/EIPS/eip-1052
	EIP1052FBlock *big.Int `json:"eip1052FBlock,omitempty"`
	// Constantinople difficulty bomb delay and block reward adjustment
	// https://eips.ethereum.org/EIPS/eip-1234
	EIP1234FBlock *big.Int `json:"eip1234FBlock,omitempty"`
	// Net gas metering
	// https://eips.ethereum.org/EIPS/eip-1283
	EIP1283FBlock *big.Int `json:"eip1283FBlock,omitempty"`

	PetersburgBlock *big.Int `json:"petersburgBlock,omitempty"` // Petersburg switch block (nil = same as Constantinople)

	IstanbulBlock *big.Int `json:"istanbulBlock,omitempty"` // Istanbul switch block (nil = no fork, 0 = already on istanbul)
	EWASMBlock    *big.Int `json:"ewasmBlock,omitempty"`    // EWASM switch block (nil = no fork, 0 = already activated)

	ECIP1010PauseBlock *big.Int `json:"ecip1010PauseBlock,omitempty"` // ECIP1010 pause HF block
	ECIP1010Length     *big.Int `json:"ecip1010Length,omitempty"`     // ECIP1010 length
	ECIP1017FBlock     *big.Int `json:"ecip1017FBlock,omitempty"`
	ECIP1017EraRounds  *big.Int `json:"ecip1017EraRounds,omitempty"` // ECIP1017 era rounds
	DisposalBlock      *big.Int `json:"disposalBlock,omitempty"`     // Bomb disposal HF block
	SocialBlock        *big.Int `json:"socialBlock,omitempty"`       // Ethereum Social Reward block
	EthersocialBlock   *big.Int `json:"ethersocialBlock,omitempty"`  // Ethersocial Reward block

	MCIP0Block *big.Int `json:"mcip0Block,omitempty"` // Musicoin default block; no MCIP, just denotes chain pref
	MCIP3Block *big.Int `json:"mcip3Block,omitempty"` // Musicoin 'UBI Fork' block
	MCIP8Block *big.Int `json:"mcip8Block,omitempty"` // Musicoin 'QT For' block

	// Various consensus engines
	Ethash *EthashConfig `json:"ethash,omitempty"`
	Clique *CliqueConfig `json:"clique,omitempty"`

	TrustedCheckpoint       *TrustedCheckpoint      `json:"trustedCheckpoint"`
	TrustedCheckpointOracle *CheckpointOracleConfig `json:"trustedCheckpointOracle"`
}

// EthashConfig is the consensus engine configs for proof-of-work based sealing.
type EthashConfig struct{}

// String implements the stringer interface, returning the consensus engine details.
func (c *EthashConfig) String() string {
	return "ethash"
}

// CliqueConfig is the consensus engine configs for proof-of-authority based sealing.
type CliqueConfig struct {
	Period uint64 `json:"period"` // Number of seconds between blocks to enforce
	Epoch  uint64 `json:"epoch"`  // Epoch length to reset votes and checkpoint
}

// String implements the stringer interface, returning the consensus engine details.
func (c *CliqueConfig) String() string {
	return "clique"
}

// String implements the fmt.Stringer interface.
func (c *ChainConfig) String() string {
	var engine interface{}
	switch {
	case c.Ethash != nil:
		engine = c.Ethash
	case c.Clique != nil:
		engine = c.Clique
	default:
		engine = "unknown"
	}
	return fmt.Sprintf("{ChainID: %v Homestead: %v DAO: %v DAOSupport: %v EIP150: %v EIP155: %v EIP158: %v Byzantium: %v Disposal: %v Social: %v Ethersocial: %v ECIP1017: %v EIP160: %v ECIP1010PauseBlock: %v ECIP1010Length: %v Constantinople: %v ConstantinopleFix: %v Istanbul: %v Engine: %v}",
		c.ChainID,
		c.HomesteadBlock,
		c.DAOForkBlock,
		c.DAOForkSupport,
		c.EIP150Block,
		c.EIP155Block,
		c.EIP158Block,
		c.ByzantiumBlock,
		c.DisposalBlock,
		c.SocialBlock,
		c.EthersocialBlock,
		c.ECIP1017EraRounds,
		c.EIP160FBlock,
		c.ECIP1010PauseBlock,
		c.ECIP1010Length,
		c.ConstantinopleBlock,
		c.PetersburgBlock,
		c.IstanbulBlock,
		engine,
	)
}

// IsECIP1017F returns whether the chain is configured with ECIP1017.
func (c *ChainConfig) IsECIP1017F(num *big.Int) bool {
	return isForked(c.ECIP1017FBlock, num)
}

// IsEIP2F returns whether num is equal to or greater than the Homestead or EIP2 block.
func (c *ChainConfig) IsEIP2F(num *big.Int) bool {
	return isForked(c.HomesteadBlock, num) || isForked(c.EIP2FBlock, num)
}

// IsEIP7F returns whether num is equal to or greater than the Homestead or EIP7 block.
func (c *ChainConfig) IsEIP7F(num *big.Int) bool {
	return isForked(c.HomesteadBlock, num) || isForked(c.EIP7FBlock, num)
}

// IsDAOFork returns whether num is either equal to the DAO fork block or greater.
func (c *ChainConfig) IsDAOFork(num *big.Int) bool {
	return isForked(c.DAOForkBlock, num)
}

// IsEIP150 returns whether num is either equal to the EIP150 fork block or greater.
func (c *ChainConfig) IsEIP150(num *big.Int) bool {
	return isForked(c.EIP150Block, num)
}

// ISEIP185 returns whether num is either equal to the EIP158 fork block or greater.
func (c *ChainConfig) IsEIP158(num *big.Int) bool {
	return isForked(c.EIP158Block, num)
}

// IsEIP155 returns whether num is either equal to the EIP155 fork block or greater.
func (c *ChainConfig) IsEIP155(num *big.Int) bool {
	return isForked(c.EIP155Block, num)
}

// IsEIP160F returns whether num is either equal to or greater than the "EIP158HF" Block or EIP160 block.
func (c *ChainConfig) IsEIP160F(num *big.Int) bool {
	return isForked(c.EIP158Block, num) || isForked(c.EIP160FBlock, num)
}

// IsEIP161F returns whether num is either equal to or greater than the "EIP158HF" Block or EIP161 block.
func (c *ChainConfig) IsEIP161F(num *big.Int) bool {
	return isForked(c.EIP158Block, num) || isForked(c.EIP161FBlock, num)
}

// IsEIP170F returns whether num is either equal to or greater than the "EIP158HF" Block or EIP170 block.
func (c *ChainConfig) IsEIP170F(num *big.Int) bool {
	return isForked(c.EIP158Block, num) || isForked(c.EIP170FBlock, num)
}

// IsEIP100F returns whether num is equal to or greater than the Byzantium or EIP100 block.
func (c *ChainConfig) IsEIP100F(num *big.Int) bool {
	return isForked(c.ByzantiumBlock, num) || isForked(c.ConstantinopleBlock, num) || isForked(c.EIP100FBlock, num)
}

// IsEIP140F returns whether num is equal to or greater than the Byzantium or EIP140 block.
func (c *ChainConfig) IsEIP140F(num *big.Int) bool {
	return isForked(c.ByzantiumBlock, num) || isForked(c.EIP140FBlock, num)
}

// IsEIP198F returns whether num is equal to or greater than the Byzantium or EIP198 block.
func (c *ChainConfig) IsEIP198F(num *big.Int) bool {
	return isForked(c.ByzantiumBlock, num) || isForked(c.EIP198FBlock, num)
}

// IsEIP211F returns whether num is equal to or greater than the Byzantium or EIP211 block.
func (c *ChainConfig) IsEIP211F(num *big.Int) bool {
	return isForked(c.ByzantiumBlock, num) || isForked(c.EIP211FBlock, num)
}

// IsEIP212F returns whether num is equal to or greater than the Byzantium or EIP212 block.
func (c *ChainConfig) IsEIP212F(num *big.Int) bool {
	return isForked(c.ByzantiumBlock, num) || isForked(c.EIP212FBlock, num)
}

// IsEIP213F returns whether num is equal to or greater than the Byzantium or EIP213 block.
func (c *ChainConfig) IsEIP213F(num *big.Int) bool {
	return isForked(c.ByzantiumBlock, num) || isForked(c.EIP213FBlock, num)
}

// IsEIP214F returns whether num is equal to or greater than the Byzantium or EIP214 block.
func (c *ChainConfig) IsEIP214F(num *big.Int) bool {
	return isForked(c.ByzantiumBlock, num) || isForked(c.EIP214FBlock, num)
}

// IsEIP649F returns whether num is equal to or greater than the Byzantium or EIP649 block.
func (c *ChainConfig) IsEIP649F(num *big.Int) bool {
	return isForked(c.ByzantiumBlock, num) || isForked(c.EIP649FBlock, num)
}

// IsEIP658F returns whether num is equal to or greater than the Byzantium or EIP658 block.
func (c *ChainConfig) IsEIP658F(num *big.Int) bool {
	return isForked(c.ByzantiumBlock, num) || isForked(c.EIP658FBlock, num)
}

// IsEIP145F returns whether num is equal to or greater than the Constantinople or EIP145 block.
func (c *ChainConfig) IsEIP145F(num *big.Int) bool {
	return isForked(c.ConstantinopleBlock, num) || isForked(c.EIP145FBlock, num)
}

// IsEIP1014F returns whether num is equal to or greater than the Constantinople or EIP1014 block.
func (c *ChainConfig) IsEIP1014F(num *big.Int) bool {
	return isForked(c.ConstantinopleBlock, num) || isForked(c.EIP1014FBlock, num)
}

// IsEIP1052F returns whether num is equal to or greater than the Constantinople or EIP1052 block.
func (c *ChainConfig) IsEIP1052F(num *big.Int) bool {
	return isForked(c.ConstantinopleBlock, num) || isForked(c.EIP1052FBlock, num)
}

// IsEIP1234F returns whether num is equal to or greater than the Constantinople or EIP1234 block.
func (c *ChainConfig) IsEIP1234F(num *big.Int) bool {
	return isForked(c.ConstantinopleBlock, num) || isForked(c.EIP1234FBlock, num)
}

// IsEIP1283F returns whether num is equal to or greater than the Constantinople or EIP1283 block.
func (c *ChainConfig) IsEIP1283F(num *big.Int) bool {
	return !c.IsPetersburg(num) && (isForked(c.ConstantinopleBlock, num) || isForked(c.EIP1283FBlock, num))
}

// IsEIP152F returns whether num is equal to or greater than the Istanbul block.
func (c *ChainConfig) IsEIP152F(num *big.Int) bool {
	return isForked(c.IstanbulBlock, num)
}

// IsEIP1108F returns whether num is equal to or greater than the Istanbul block.
func (c *ChainConfig) IsEIP1108F(num *big.Int) bool {
	return isForked(c.IstanbulBlock, num)
}

// IsEIP1344F returns whether num is equal to or greater than the Istanbul block.
func (c *ChainConfig) IsEIP1344F(num *big.Int) bool {
	return isForked(c.IstanbulBlock, num)
}

// IsEIP1884F returns whether num is equal to or greater than the Istanbul block.
func (c *ChainConfig) IsEIP1884F(num *big.Int) bool {
	return isForked(c.IstanbulBlock, num)
}

// IsEIP2028F returns whether num is equal to or greater than the Istanbul block.
func (c *ChainConfig) IsEIP2028F(num *big.Int) bool {
	return isForked(c.IstanbulBlock, num)
}

// IsEIP2200F returns whether num is equal to or greater than the Istanbul block.
func (c *ChainConfig) IsEIP2200F(num *big.Int) bool {
	return isForked(c.IstanbulBlock, num)
}

func (c *ChainConfig) IsBombDisposal(num *big.Int) bool {
	return isForked(c.DisposalBlock, num)
}

func (c *ChainConfig) IsECIP1010(num *big.Int) bool {
	return isForked(c.ECIP1010PauseBlock, num)
}

// IsPetersburg returns whether num is either
// - equal to or greater than the PetersburgBlock fork block,
// - OR is nil, and Constantinople is active
func (c *ChainConfig) IsPetersburg(num *big.Int) bool {
	return isForked(c.PetersburgBlock, num) || c.PetersburgBlock == nil && isForked(c.ConstantinopleBlock, num)
}

// IsIstanbul returns whether num is either equal to the Istanbul fork block or greater.
func (c *ChainConfig) IsIstanbul(num *big.Int) bool {
	return isForked(c.IstanbulBlock, num)
}

// IsEWASM returns whether num represents a block number after the EWASM fork
func (c *ChainConfig) IsEWASM(num *big.Int) bool {
	return isForked(c.EWASMBlock, num)
}

// CheckCompatible checks whether scheduled fork transitions have been imported
// with a mismatching chain configuration.
func (c *ChainConfig) CheckCompatible(newcfg *ChainConfig, height uint64) *ConfigCompatError {
	bhead := new(big.Int).SetUint64(height)

	// Iterate checkCompatible to find the lowest conflict.
	var lasterr *ConfigCompatError
	for {
		err := c.checkCompatible(newcfg, bhead)
		if err == nil || (lasterr != nil && err.RewindTo == lasterr.RewindTo) {
			break
		}
		lasterr = err
		bhead.SetUint64(err.RewindTo)
	}
	return lasterr
}

// CheckConfigForkOrder checks that we don't "skip" any forks, geth isn't pluggable enough
// to guarantee that forks
func (c *ChainConfig) CheckConfigForkOrder() error {
	type fork struct {
		name  string
		block *big.Int
	}
	var lastFork fork
	for _, cur := range []fork{
		{"homesteadBlock", c.HomesteadBlock},
		{"eip150Block", c.EIP150Block},
		{"eip155Block", c.EIP155Block},
		{"eip158Block", c.EIP158Block},
		{"byzantiumBlock", c.ByzantiumBlock},
		{"constantinopleBlock", c.ConstantinopleBlock},
		{"petersburgBlock", c.PetersburgBlock},
		{"istanbulBlock", c.IstanbulBlock},
	} {
		if lastFork.name != "" {
			// Next one must be higher number
			if lastFork.block == nil && cur.block != nil {
				return fmt.Errorf("unsupported fork ordering: %v not enabled, but %v enabled at %v",
					lastFork.name, cur.name, cur.block)
			}
			if lastFork.block != nil && cur.block != nil {
				if lastFork.block.Cmp(cur.block) > 0 {
					return fmt.Errorf("unsupported fork ordering: %v enabled at %v, but %v enabled at %v",
						lastFork.name, lastFork.block, cur.name, cur.block)
				}
			}
		}
		lastFork = cur
	}
	return nil
}

func (c *ChainConfig) checkCompatible(newcfg *ChainConfig, head *big.Int) *ConfigCompatError {
	for _, ch := range []struct {
		name   string
		c1, c2 *big.Int
	}{
		{"Homestead", c.HomesteadBlock, newcfg.HomesteadBlock},
		{"EIP7F", c.EIP7FBlock, newcfg.EIP7FBlock},
		{"DAO", c.DAOForkBlock, newcfg.DAOForkBlock},
		{"EIP150", c.EIP150Block, newcfg.EIP150Block},
		{"EIP155", c.EIP155Block, newcfg.EIP155Block},
		{"EIP158", c.EIP158Block, newcfg.EIP158Block},
		{"EIP160F", c.EIP160FBlock, newcfg.EIP160FBlock},
		{"EIP161F", c.EIP161FBlock, newcfg.EIP161FBlock},
		{"EIP170F", c.EIP170FBlock, newcfg.EIP170FBlock},
		{"Byzantium", c.ByzantiumBlock, newcfg.ByzantiumBlock},
		{"EIP100F", c.EIP100FBlock, newcfg.EIP100FBlock},
		{"EIP140F", c.EIP140FBlock, newcfg.EIP140FBlock},
		{"EIP198F", c.EIP198FBlock, newcfg.EIP198FBlock},
		{"EIP211F", c.EIP211FBlock, newcfg.EIP211FBlock},
		{"EIP212F", c.EIP212FBlock, newcfg.EIP212FBlock},
		{"EIP213F", c.EIP213FBlock, newcfg.EIP213FBlock},
		{"EIP214F", c.EIP214FBlock, newcfg.EIP214FBlock},
		{"EIP649F", c.EIP649FBlock, newcfg.EIP649FBlock},
		{"EIP658F", c.EIP658FBlock, newcfg.EIP658FBlock},
		{"Constantinople", c.ConstantinopleBlock, newcfg.ConstantinopleBlock},
		{"EIP145F", c.EIP145FBlock, newcfg.EIP145FBlock},
		{"EIP1014F", c.EIP1014FBlock, newcfg.EIP1014FBlock},
		{"EIP1052F", c.EIP1052FBlock, newcfg.EIP1052FBlock},
		{"EIP1234F", c.EIP1234FBlock, newcfg.EIP1234FBlock},
		{"EIP1283F", c.EIP1283FBlock, newcfg.EIP1283FBlock},
		{"EWASM", c.EWASMBlock, newcfg.EWASMBlock},
	} {
		if err := func(c1, c2, head *big.Int) *ConfigCompatError {
			if isForkIncompatible(ch.c1, ch.c2, head) {
				return newCompatError(ch.name+" fork block", ch.c1, ch.c2)
			}
			return nil
		}(ch.c1, ch.c2, head); err != nil {
			return err
		}
	}

	if c.IsDAOFork(head) && c.DAOForkSupport != newcfg.DAOForkSupport {
		return newCompatError("DAO fork support flag", c.DAOForkBlock, newcfg.DAOForkBlock)
	}
	if c.IsEIP155(head) && !configNumEqual(c.ChainID, newcfg.ChainID) {
		return newCompatError("EIP155 chain ID", c.EIP155Block, newcfg.EIP155Block)
	}
	// Either Byzantium block must be set OR EIP100 and EIP649 must be equivalent
	if newcfg.ByzantiumBlock == nil {
		if !configNumEqual(newcfg.EIP100FBlock, newcfg.EIP649FBlock) {
			return newCompatError("EIP100F/EIP649F not equal", newcfg.EIP100FBlock, newcfg.EIP649FBlock)
		}
		if isForkIncompatible(c.EIP100FBlock, newcfg.EIP649FBlock, head) {
			return newCompatError("EIP100F/EIP649F fork block", c.EIP100FBlock, newcfg.EIP649FBlock)
		}
		if isForkIncompatible(c.EIP649FBlock, newcfg.EIP100FBlock, head) {
			return newCompatError("EIP649F/EIP100F fork block", c.EIP649FBlock, newcfg.EIP100FBlock)
		}
	}
	if isForkIncompatible(c.PetersburgBlock, newcfg.PetersburgBlock, head) {
		return newCompatError("ConstantinopleFix fork block", c.PetersburgBlock, newcfg.PetersburgBlock)
	}
	if isForkIncompatible(c.PetersburgBlock, newcfg.PetersburgBlock, head) {
		return newCompatError("Petersburg fork block", c.PetersburgBlock, newcfg.PetersburgBlock)
	}
	if isForkIncompatible(c.IstanbulBlock, newcfg.IstanbulBlock, head) {
		return newCompatError("Istanbul fork block", c.IstanbulBlock, newcfg.IstanbulBlock)
	}
	if isForkIncompatible(c.EWASMBlock, newcfg.EWASMBlock, head) {
		return newCompatError("ewasm fork block", c.EWASMBlock, newcfg.EWASMBlock)
	}

	return nil
}

// isForkIncompatible returns true if a fork scheduled at s1 cannot be rescheduled to
// block s2 because head is already past the fork.
func isForkIncompatible(s1, s2, head *big.Int) bool {
	return (isForked(s1, head) || isForked(s2, head)) && !configNumEqual(s1, s2)
}

// isForked returns whether a fork scheduled at block s is active at the given head block.
func isForked(s, head *big.Int) bool {
	if s == nil || head == nil {
		return false
	}
	return s.Cmp(head) <= 0
}

func configNumEqual(x, y *big.Int) bool {
	if x == nil {
		return y == nil
	}
	if y == nil {
		return x == nil
	}
	return x.Cmp(y) == 0
}

// ConfigCompatError is raised if the locally-stored blockchain is initialised with a
// ChainConfig that would alter the past.
type ConfigCompatError struct {
	What string
	// block numbers of the stored and new configurations
	StoredConfig, NewConfig *big.Int
	// the block number to which the local chain must be rewound to correct the error
	RewindTo uint64
}

func newCompatError(what string, storedblock, newblock *big.Int) *ConfigCompatError {
	var rew *big.Int
	switch {
	case storedblock == nil:
		rew = newblock
	case newblock == nil || storedblock.Cmp(newblock) < 0:
		rew = storedblock
	default:
		rew = newblock
	}
	err := &ConfigCompatError{what, storedblock, newblock, 0}
	if rew != nil && rew.Sign() > 0 {
		err.RewindTo = rew.Uint64() - 1
	}
	return err
}

func (err *ConfigCompatError) Error() string {
	return fmt.Sprintf("mismatching %s in database (have %d, want %d, rewindto %d)", err.What, err.StoredConfig, err.NewConfig, err.RewindTo)
}

// Rules wraps ChainConfig and is merely syntactic sugar or can be used for functions
// that do not have or require information about the block.
//
// Rules is a one time interface meaning that it shouldn't be used in between transition
// phases.
type Rules struct {
	ChainID                       *big.Int
	IsHomestead, IsEIP2F, IsEIP7F bool
	IsEIP150                      bool
	IsEIP155                      bool
	// EIP158HF - Tangerine Whistle
	IsEIP160F, IsEIP161F, IsEIP170F bool
	// Byzantium
	IsEIP100F, IsEIP140F, IsEIP198F, IsEIP211F, IsEIP212F, IsEIP213F, IsEIP214F, IsEIP649F, IsEIP658F bool
	// Constantinople
<<<<<<< HEAD
	IsEIP145F, IsEIP1014F, IsEIP1052F, IsEIP1283F, IsEIP1234F        bool
	IsPetersburg, IsIstanbul                                         bool
	IsBombDisposal, IsSocial, IsEthersocial, IsECIP1010, IsECIP1017F bool
	IsMCIP0, IsMCIP3, IsMCIP8                                        bool
=======
	IsEIP145F, IsEIP1014F, IsEIP1052F, IsEIP1283F, IsEIP1234F bool
	/// Istanbul
	IsEIP152F, IsEIP1108F, IsEIP1344F, IsEIP1884F, IsEIP2028F, IsEIP2200F bool
	IsPetersburg, IsIstanbul                                  bool
	IsBombDisposal, IsSocial, IsEthersocial, IsECIP1010       bool
	IsMCIP0, IsMCIP3, IsMCIP8                                 bool
>>>>>>> 8cdc3d6e
}

// Rules ensures c's ChainID is not nil.
func (c *ChainConfig) Rules(num *big.Int) Rules {
	chainID := c.ChainID
	if chainID == nil {
		chainID = new(big.Int)
	}
	return Rules{
		ChainID: new(big.Int).Set(chainID),

		IsEIP2F: c.IsEIP2F(num),
		IsEIP7F: c.IsEIP7F(num),

		IsEIP150:  c.IsEIP150(num),
		IsEIP155:  c.IsEIP155(num),
		IsEIP160F: c.IsEIP160F(num),
		IsEIP161F: c.IsEIP161F(num),
		IsEIP170F: c.IsEIP170F(num),

		IsEIP100F: c.IsEIP100F(num),
		IsEIP140F: c.IsEIP140F(num),
		IsEIP198F: c.IsEIP198F(num),
		IsEIP211F: c.IsEIP211F(num),
		IsEIP212F: c.IsEIP212F(num),
		IsEIP213F: c.IsEIP213F(num),
		IsEIP214F: c.IsEIP214F(num),
		IsEIP649F: c.IsEIP649F(num),
		IsEIP658F: c.IsEIP658F(num),

		IsEIP145F:  c.IsEIP145F(num),
		IsEIP1014F: c.IsEIP1014F(num),
		IsEIP1052F: c.IsEIP1052F(num),
		IsEIP1234F: c.IsEIP1234F(num),
		IsEIP1283F: c.IsEIP1283F(num),

		IsEIP152F: c.IsEIP152F(num),
		IsEIP1108F: c.IsEIP1108F(num),
		IsEIP1344F: c.IsEIP1344F(num),
		IsEIP1884F: c.IsEIP1884F(num),
		IsEIP2028F: c.IsEIP2028F(num),
		IsEIP2200F: c.IsEIP2200F(num),

		IsPetersburg: c.IsPetersburg(num),
		IsIstanbul:   c.IsIstanbul(num),

		IsBombDisposal: c.IsBombDisposal(num),
		IsSocial:       c.IsSocial(num),
		IsEthersocial:  c.IsEthersocial(num),
		IsECIP1010:     c.IsECIP1010(num),
		IsECIP1017F:    c.IsECIP1017F(num),

		IsMCIP0: c.IsMCIP0(num),
		IsMCIP3: c.IsMCIP3(num),
		IsMCIP8: c.IsMCIP8(num),
	}
}<|MERGE_RESOLUTION|>--- conflicted
+++ resolved
@@ -1000,19 +1000,12 @@
 	// Byzantium
 	IsEIP100F, IsEIP140F, IsEIP198F, IsEIP211F, IsEIP212F, IsEIP213F, IsEIP214F, IsEIP649F, IsEIP658F bool
 	// Constantinople
-<<<<<<< HEAD
-	IsEIP145F, IsEIP1014F, IsEIP1052F, IsEIP1283F, IsEIP1234F        bool
-	IsPetersburg, IsIstanbul                                         bool
-	IsBombDisposal, IsSocial, IsEthersocial, IsECIP1010, IsECIP1017F bool
-	IsMCIP0, IsMCIP3, IsMCIP8                                        bool
-=======
 	IsEIP145F, IsEIP1014F, IsEIP1052F, IsEIP1283F, IsEIP1234F bool
 	/// Istanbul
 	IsEIP152F, IsEIP1108F, IsEIP1344F, IsEIP1884F, IsEIP2028F, IsEIP2200F bool
 	IsPetersburg, IsIstanbul                                  bool
-	IsBombDisposal, IsSocial, IsEthersocial, IsECIP1010       bool
+	IsBombDisposal, IsSocial, IsEthersocial, IsECIP1010, IsECIP1017F      bool
 	IsMCIP0, IsMCIP3, IsMCIP8                                 bool
->>>>>>> 8cdc3d6e
 }
 
 // Rules ensures c's ChainID is not nil.
