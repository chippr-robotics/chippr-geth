--- conflicted
+++ resolved
@@ -326,12 +326,7 @@
 	var res string
 	var addr common.Address
 	rand.Read(addr[:])
-<<<<<<< HEAD
-	c, cf := context.WithTimeout(ctx, time.Second*12)
-	defer cf()
-=======
 	c, _ := context.WithTimeout(ctx, time.Second*12)
->>>>>>> a718daa6
 	err := client.CallContext(c, &res, "eth_getBalance", addr, "latest")
 	if err != nil {
 		t.Log("request error:", err)
@@ -396,26 +391,6 @@
 	return
 }
 
-<<<<<<< HEAD
-func init() {
-	testing.Init()
-	flag.Parse()
-	// register the Delivery service which will run as a devp2p
-	// protocol when using the exec adapter
-	adapters.RegisterServices(services)
-
-	log.PrintOrigins(true)
-	log.Root().SetHandler(log.LvlFilterHandler(log.Lvl(*loglevel), log.StreamHandler(colorable.NewColorableStderr(), log.TerminalFormat(true))))
-}
-
-var (
-	adapter  = flag.String("adapter", "exec", "type of simulation: sim|socket|exec|docker")
-	loglevel = flag.Int("loglevel", 0, "verbosity of logs")
-	nodes    = flag.Int("nodes", 0, "number of nodes")
-)
-
-=======
->>>>>>> a718daa6
 var services = adapters.Services{
 	"lesclient": newLesClientService,
 	"lesserver": newLesServerService,
