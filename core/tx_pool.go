--- conflicted
+++ resolved
@@ -238,14 +238,12 @@
 	reorgDoneCh     chan chan struct{}
 	reorgShutdownCh chan struct{}  // requests shutdown of scheduleReorgLoop
 	wg              sync.WaitGroup // tracks loop, scheduleReorgLoop
-}
-
-<<<<<<< HEAD
+
 	eip2f bool
-=======
+}
+
 type txpoolResetRequest struct {
 	oldHead, newHead *types.Header
->>>>>>> e76047e9
 }
 
 // NewTxPool creates a new transaction pool to gather, sort and filter inbound
@@ -328,15 +326,10 @@
 		// Handle ChainHeadEvent
 		case ev := <-pool.chainHeadCh:
 			if ev.Block != nil {
-<<<<<<< HEAD
-				pool.mu.Lock()
 				if pool.chainconfig.IsEIP2F(ev.Block.Number()) {
 					pool.eip2f = true
 				}
-				pool.reset(head.Header(), ev.Block.Header())
-=======
 				pool.requestReset(head.Header(), ev.Block.Header())
->>>>>>> e76047e9
 				head = ev.Block
 			}
 
@@ -551,12 +544,7 @@
 	if pool.currentState.GetBalance(from).Cmp(tx.Cost()) < 0 {
 		return ErrInsufficientFunds
 	}
-<<<<<<< HEAD
 	intrGas, err := IntrinsicGas(tx.Data(), tx.To() == nil, pool.eip2f)
-=======
-	// Ensure the transaction has more gas than the basic tx fee.
-	intrGas, err := IntrinsicGas(tx.Data(), tx.To() == nil, true)
->>>>>>> e76047e9
 	if err != nil {
 		return err
 	}
