// Copyright 2015 The go-ethereum Authors
// This file is part of the go-ethereum library.
//
// The go-ethereum library is free software: you can redistribute it and/or modify
// it under the terms of the GNU Lesser General Public License as published by
// the Free Software Foundation, either version 3 of the License, or
// (at your option) any later version.
//
// The go-ethereum library is distributed in the hope that it will be useful,
// but WITHOUT ANY WARRANTY; without even the implied warranty of
// MERCHANTABILITY or FITNESS FOR A PARTICULAR PURPOSE. See the
// GNU Lesser General Public License for more details.
//
// You should have received a copy of the GNU Lesser General Public License
// along with the go-ethereum library. If not, see <http://www.gnu.org/licenses/>.

package core

import (
	crand "crypto/rand"
	"errors"
	"fmt"
	"math"
	"math/big"
	mrand "math/rand"
	"sync/atomic"
	"time"

	"github.com/ethereum/go-ethereum/common"
	"github.com/ethereum/go-ethereum/consensus"
	"github.com/ethereum/go-ethereum/core/rawdb"
	"github.com/ethereum/go-ethereum/core/types"
	"github.com/ethereum/go-ethereum/ethdb"
	"github.com/ethereum/go-ethereum/log"
	"github.com/ethereum/go-ethereum/params/types/ctypes"
	lru "github.com/hashicorp/golang-lru"
)

const (
	headerCacheLimit = 512
	tdCacheLimit     = 1024
	numberCacheLimit = 2048
)

// HeaderChain implements the basic block header chain logic that is shared by
// core.BlockChain and light.LightChain. It is not usable in itself, only as
// a part of either structure.
//
// HeaderChain is responsible for maintaining the header chain including the
// header query and updating.
//
// The components maintained by headerchain includes: (1) total difficult
// (2) header (3) block hash -> number mapping (4) canonical number -> hash mapping
// and (5) head header flag.
//
// It is not thread safe either, the encapsulating chain structures should do
// the necessary mutex locking/unlocking.
type HeaderChain struct {
	config ctypes.ChainConfigurator

	chainDb       ethdb.Database
	genesisHeader *types.Header

	currentHeader     atomic.Value // Current head of the header chain (may be above the block chain!)
	currentHeaderHash common.Hash  // Hash of the current head of the header chain (prevent recomputing all the time)

	headerCache *lru.Cache // Cache for the most recent block headers
	tdCache     *lru.Cache // Cache for the most recent block total difficulties
	numberCache *lru.Cache // Cache for the most recent block numbers

	procInterrupt func() bool

	rand   *mrand.Rand
	engine consensus.Engine
}

<<<<<<< HEAD
// NewHeaderChain creates a new HeaderChain structure.
//  getValidator should return the parent's validator
//  procInterrupt points to the parent's interrupt semaphore
//  wg points to the parent's shutdown wait group
func NewHeaderChain(chainDb ethdb.Database, config ctypes.ChainConfigurator, engine consensus.Engine, procInterrupt func() bool) (*HeaderChain, error) {
=======
// NewHeaderChain creates a new HeaderChain structure. ProcInterrupt points
// to the parent's interrupt semaphore.
func NewHeaderChain(chainDb ethdb.Database, config *params.ChainConfig, engine consensus.Engine, procInterrupt func() bool) (*HeaderChain, error) {
>>>>>>> 6a62fe39
	headerCache, _ := lru.New(headerCacheLimit)
	tdCache, _ := lru.New(tdCacheLimit)
	numberCache, _ := lru.New(numberCacheLimit)

	// Seed a fast but crypto originating random generator
	seed, err := crand.Int(crand.Reader, big.NewInt(math.MaxInt64))
	if err != nil {
		return nil, err
	}

	hc := &HeaderChain{
		config:        config,
		chainDb:       chainDb,
		headerCache:   headerCache,
		tdCache:       tdCache,
		numberCache:   numberCache,
		procInterrupt: procInterrupt,
		rand:          mrand.New(mrand.NewSource(seed.Int64())),
		engine:        engine,
	}

	hc.genesisHeader = hc.GetHeaderByNumber(0)
	if hc.genesisHeader == nil {
		return nil, ErrNoGenesis
	}

	hc.currentHeader.Store(hc.genesisHeader)
	if head := rawdb.ReadHeadBlockHash(chainDb); head != (common.Hash{}) {
		if chead := hc.GetHeaderByHash(head); chead != nil {
			hc.currentHeader.Store(chead)
		}
	}
	hc.currentHeaderHash = hc.CurrentHeader().Hash()
	headHeaderGauge.Update(hc.CurrentHeader().Number.Int64())

	return hc, nil
}

// GetBlockNumber retrieves the block number belonging to the given hash
// from the cache or database
func (hc *HeaderChain) GetBlockNumber(hash common.Hash) *uint64 {
	if cached, ok := hc.numberCache.Get(hash); ok {
		number := cached.(uint64)
		return &number
	}
	number := rawdb.ReadHeaderNumber(hc.chainDb, hash)
	if number != nil {
		hc.numberCache.Add(hash, *number)
	}
	return number
}

// WriteHeader writes a header into the local chain, given that its parent is
// already known. If the total difficulty of the newly inserted header becomes
// greater than the current known TD, the canonical chain is re-routed.
//
// Note: This method is not concurrent-safe with inserting blocks simultaneously
// into the chain, as side effects caused by reorganisations cannot be emulated
// without the real blocks. Hence, writing headers directly should only be done
// in two scenarios: pure-header mode of operation (light clients), or properly
// separated header/block phases (non-archive clients).
func (hc *HeaderChain) WriteHeader(header *types.Header) (status WriteStatus, err error) {
	// Cache some values to prevent constant recalculation
	var (
		hash   = header.Hash()
		number = header.Number.Uint64()
	)
	// Calculate the total difficulty of the header
	ptd := hc.GetTd(header.ParentHash, number-1)
	if ptd == nil {
		return NonStatTy, consensus.ErrUnknownAncestor
	}
	localTd := hc.GetTd(hc.currentHeaderHash, hc.CurrentHeader().Number.Uint64())
	externTd := new(big.Int).Add(header.Difficulty, ptd)

	// Irrelevant of the canonical status, write the td and header to the database
	//
	// Note all the components of header(td, hash->number index and header) should
	// be written atomically.
	headerBatch := hc.chainDb.NewBatch()
	rawdb.WriteTd(headerBatch, hash, number, externTd)
	rawdb.WriteHeader(headerBatch, header)
	if err := headerBatch.Write(); err != nil {
		log.Crit("Failed to write header into disk", "err", err)
	}
	// If the total difficulty is higher than our known, add it to the canonical chain
	// Second clause in the if statement reduces the vulnerability to selfish mining.
	// Please refer to http://www.cs.cornell.edu/~ie53/publications/btcProcFC.pdf
	if externTd.Cmp(localTd) > 0 || (externTd.Cmp(localTd) == 0 && mrand.Float64() < 0.5) {
		// If the header can be added into canonical chain, adjust the
		// header chain markers(canonical indexes and head header flag).
		//
		// Note all markers should be written atomically.

		// Delete any canonical number assignments above the new head
		markerBatch := hc.chainDb.NewBatch()
		for i := number + 1; ; i++ {
			hash := rawdb.ReadCanonicalHash(hc.chainDb, i)
			if hash == (common.Hash{}) {
				break
			}
			rawdb.DeleteCanonicalHash(markerBatch, i)
		}

		// Overwrite any stale canonical number assignments
		var (
			headHash   = header.ParentHash
			headNumber = header.Number.Uint64() - 1
			headHeader = hc.GetHeader(headHash, headNumber)
		)
		for rawdb.ReadCanonicalHash(hc.chainDb, headNumber) != headHash {
			rawdb.WriteCanonicalHash(markerBatch, headHash, headNumber)

			headHash = headHeader.ParentHash
			headNumber = headHeader.Number.Uint64() - 1
			headHeader = hc.GetHeader(headHash, headNumber)
		}
		// Extend the canonical chain with the new header
		rawdb.WriteCanonicalHash(markerBatch, hash, number)
		rawdb.WriteHeadHeaderHash(markerBatch, hash)
		if err := markerBatch.Write(); err != nil {
			log.Crit("Failed to write header markers into disk", "err", err)
		}
		// Last step update all in-memory head header markers
		hc.currentHeaderHash = hash
		hc.currentHeader.Store(types.CopyHeader(header))
		headHeaderGauge.Update(header.Number.Int64())

		status = CanonStatTy
	} else {
		status = SideStatTy
	}
	hc.tdCache.Add(hash, externTd)
	hc.headerCache.Add(hash, header)
	hc.numberCache.Add(hash, number)
	return
}

// WhCallback is a callback function for inserting individual headers.
// A callback is used for two reasons: first, in a LightChain, status should be
// processed and light chain events sent, while in a BlockChain this is not
// necessary since chain events are sent after inserting blocks. Second, the
// header writes should be protected by the parent chain mutex individually.
type WhCallback func(*types.Header) error

func (hc *HeaderChain) ValidateHeaderChain(chain []*types.Header, checkFreq int) (int, error) {
	// Do a sanity check that the provided chain is actually ordered and linked
	for i := 1; i < len(chain); i++ {
		if chain[i].Number.Uint64() != chain[i-1].Number.Uint64()+1 || chain[i].ParentHash != chain[i-1].Hash() {
			// Chain broke ancestry, log a message (programming error) and skip insertion
			log.Error("Non contiguous header insert", "number", chain[i].Number, "hash", chain[i].Hash(),
				"parent", chain[i].ParentHash, "prevnumber", chain[i-1].Number, "prevhash", chain[i-1].Hash())

			return 0, fmt.Errorf("non contiguous insert: item %d is #%d [%x…], item %d is #%d [%x…] (parent [%x…])", i-1, chain[i-1].Number,
				chain[i-1].Hash().Bytes()[:4], i, chain[i].Number, chain[i].Hash().Bytes()[:4], chain[i].ParentHash[:4])
		}
	}

	// Generate the list of seal verification requests, and start the parallel verifier
	seals := make([]bool, len(chain))
	if checkFreq != 0 {
		// In case of checkFreq == 0 all seals are left false.
		for i := 0; i < len(seals)/checkFreq; i++ {
			index := i*checkFreq + hc.rand.Intn(checkFreq)
			if index >= len(seals) {
				index = len(seals) - 1
			}
			seals[index] = true
		}
		// Last should always be verified to avoid junk.
		seals[len(seals)-1] = true
	}

	abort, results := hc.engine.VerifyHeaders(hc, chain, seals)
	defer close(abort)

	// Iterate over the headers and ensure they all check out
	for i, header := range chain {
		// If the chain is terminating, stop processing blocks
		if hc.procInterrupt() {
			log.Debug("Premature abort during headers verification")
			return 0, errors.New("aborted")
		}
		// If the header is a banned one, straight out abort
		if BadHashes[header.Hash()] {
			return i, ErrBlacklistedHash
		}
		// Otherwise wait for headers checks and ensure they pass
		if err := <-results; err != nil {
			return i, err
		}
	}

	return 0, nil
}

// InsertHeaderChain attempts to insert the given header chain in to the local
// chain, possibly creating a reorg. If an error is returned, it will return the
// index number of the failing header as well an error describing what went wrong.
//
// The verify parameter can be used to fine tune whether nonce verification
// should be done or not. The reason behind the optional check is because some
// of the header retrieval mechanisms already need to verfy nonces, as well as
// because nonces can be verified sparsely, not needing to check each.
func (hc *HeaderChain) InsertHeaderChain(chain []*types.Header, writeHeader WhCallback, start time.Time) (int, error) {
	// Collect some import statistics to report on
	stats := struct{ processed, ignored int }{}
	// All headers passed verification, import them into the database
	for i, header := range chain {
		// Short circuit insertion if shutting down
		if hc.procInterrupt() {
			log.Debug("Premature abort during headers import")
			return i, errors.New("aborted")
		}
		// If the header's already known, skip it, otherwise store
		hash := header.Hash()
		if hc.HasHeader(hash, header.Number.Uint64()) {
			externTd := hc.GetTd(hash, header.Number.Uint64())
			localTd := hc.GetTd(hc.currentHeaderHash, hc.CurrentHeader().Number.Uint64())
			if externTd == nil || externTd.Cmp(localTd) <= 0 {
				stats.ignored++
				continue
			}
		}
		if err := writeHeader(header); err != nil {
			return i, err
		}
		stats.processed++
	}
	// Report some public statistics so the user has a clue what's going on
	last := chain[len(chain)-1]

	context := []interface{}{
		"count", stats.processed, "elapsed", common.PrettyDuration(time.Since(start)),
		"number", last.Number, "hash", last.Hash(),
	}
	if timestamp := time.Unix(int64(last.Time), 0); time.Since(timestamp) > time.Minute {
		context = append(context, []interface{}{"age", common.PrettyAge(timestamp)}...)
	}
	if stats.ignored > 0 {
		context = append(context, []interface{}{"ignored", stats.ignored}...)
	}
	log.Info("Imported new block headers", context...)

	return 0, nil
}

// GetBlockHashesFromHash retrieves a number of block hashes starting at a given
// hash, fetching towards the genesis block.
func (hc *HeaderChain) GetBlockHashesFromHash(hash common.Hash, max uint64) []common.Hash {
	// Get the origin header from which to fetch
	header := hc.GetHeaderByHash(hash)
	if header == nil {
		return nil
	}
	// Iterate the headers until enough is collected or the genesis reached
	chain := make([]common.Hash, 0, max)
	for i := uint64(0); i < max; i++ {
		next := header.ParentHash
		if header = hc.GetHeader(next, header.Number.Uint64()-1); header == nil {
			break
		}
		chain = append(chain, next)
		if header.Number.Sign() == 0 {
			break
		}
	}
	return chain
}

// GetAncestor retrieves the Nth ancestor of a given block. It assumes that either the given block or
// a close ancestor of it is canonical. maxNonCanonical points to a downwards counter limiting the
// number of blocks to be individually checked before we reach the canonical chain.
//
// Note: ancestor == 0 returns the same block, 1 returns its parent and so on.
func (hc *HeaderChain) GetAncestor(hash common.Hash, number, ancestor uint64, maxNonCanonical *uint64) (common.Hash, uint64) {
	if ancestor > number {
		return common.Hash{}, 0
	}
	if ancestor == 1 {
		// in this case it is cheaper to just read the header
		if header := hc.GetHeader(hash, number); header != nil {
			return header.ParentHash, number - 1
		} else {
			return common.Hash{}, 0
		}
	}
	for ancestor != 0 {
		if rawdb.ReadCanonicalHash(hc.chainDb, number) == hash {
			ancestorHash := rawdb.ReadCanonicalHash(hc.chainDb, number-ancestor)
			if rawdb.ReadCanonicalHash(hc.chainDb, number) == hash {
				number -= ancestor
				return ancestorHash, number
			}
		}
		if *maxNonCanonical == 0 {
			return common.Hash{}, 0
		}
		*maxNonCanonical--
		ancestor--
		header := hc.GetHeader(hash, number)
		if header == nil {
			return common.Hash{}, 0
		}
		hash = header.ParentHash
		number--
	}
	return hash, number
}

// GetTd retrieves a block's total difficulty in the canonical chain from the
// database by hash and number, caching it if found.
func (hc *HeaderChain) GetTd(hash common.Hash, number uint64) *big.Int {
	// Short circuit if the td's already in the cache, retrieve otherwise
	if cached, ok := hc.tdCache.Get(hash); ok {
		return cached.(*big.Int)
	}
	td := rawdb.ReadTd(hc.chainDb, hash, number)
	if td == nil {
		return nil
	}
	// Cache the found body for next time and return
	hc.tdCache.Add(hash, td)
	return td
}

// GetTdByHash retrieves a block's total difficulty in the canonical chain from the
// database by hash, caching it if found.
func (hc *HeaderChain) GetTdByHash(hash common.Hash) *big.Int {
	number := hc.GetBlockNumber(hash)
	if number == nil {
		return nil
	}
	return hc.GetTd(hash, *number)
}

// GetHeader retrieves a block header from the database by hash and number,
// caching it if found.
func (hc *HeaderChain) GetHeader(hash common.Hash, number uint64) *types.Header {
	// Short circuit if the header's already in the cache, retrieve otherwise
	if header, ok := hc.headerCache.Get(hash); ok {
		return header.(*types.Header)
	}
	header := rawdb.ReadHeader(hc.chainDb, hash, number)
	if header == nil {
		return nil
	}
	// Cache the found header for next time and return
	hc.headerCache.Add(hash, header)
	return header
}

// GetHeaderByHash retrieves a block header from the database by hash, caching it if
// found.
func (hc *HeaderChain) GetHeaderByHash(hash common.Hash) *types.Header {
	number := hc.GetBlockNumber(hash)
	if number == nil {
		return nil
	}
	return hc.GetHeader(hash, *number)
}

// HasHeader checks if a block header is present in the database or not.
// In theory, if header is present in the database, all relative components
// like td and hash->number should be present too.
func (hc *HeaderChain) HasHeader(hash common.Hash, number uint64) bool {
	if hc.numberCache.Contains(hash) || hc.headerCache.Contains(hash) {
		return true
	}
	return rawdb.HasHeader(hc.chainDb, hash, number)
}

// GetHeaderByNumber retrieves a block header from the database by number,
// caching it (associated with its hash) if found.
func (hc *HeaderChain) GetHeaderByNumber(number uint64) *types.Header {
	hash := rawdb.ReadCanonicalHash(hc.chainDb, number)
	if hash == (common.Hash{}) {
		return nil
	}
	return hc.GetHeader(hash, number)
}

func (hc *HeaderChain) GetCanonicalHash(number uint64) common.Hash {
	return rawdb.ReadCanonicalHash(hc.chainDb, number)
}

// CurrentHeader retrieves the current head header of the canonical chain. The
// header is retrieved from the HeaderChain's internal cache.
func (hc *HeaderChain) CurrentHeader() *types.Header {
	return hc.currentHeader.Load().(*types.Header)
}

// SetCurrentHeader sets the in-memory head header marker of the canonical chan
// as the given header.
func (hc *HeaderChain) SetCurrentHeader(head *types.Header) {
	hc.currentHeader.Store(head)
	hc.currentHeaderHash = head.Hash()
	headHeaderGauge.Update(head.Number.Int64())
}

type (
	// UpdateHeadBlocksCallback is a callback function that is called by SetHead
	// before head header is updated.
	UpdateHeadBlocksCallback func(ethdb.KeyValueWriter, *types.Header)

	// DeleteBlockContentCallback is a callback function that is called by SetHead
	// before each header is deleted.
	DeleteBlockContentCallback func(ethdb.KeyValueWriter, common.Hash, uint64)
)

// SetHead rewinds the local chain to a new head. Everything above the new head
// will be deleted and the new one set.
func (hc *HeaderChain) SetHead(head uint64, updateFn UpdateHeadBlocksCallback, delFn DeleteBlockContentCallback) {
	var (
		parentHash common.Hash
		batch      = hc.chainDb.NewBatch()
	)
	for hdr := hc.CurrentHeader(); hdr != nil && hdr.Number.Uint64() > head; hdr = hc.CurrentHeader() {
		hash, num := hdr.Hash(), hdr.Number.Uint64()

		// Rewind block chain to new head.
		parent := hc.GetHeader(hdr.ParentHash, num-1)
		if parent == nil {
			parent = hc.genesisHeader
		}
		parentHash = hdr.ParentHash
		// Notably, since geth has the possibility for setting the head to a low
		// height which is even lower than ancient head.
		// In order to ensure that the head is always no higher than the data in
		// the database(ancient store or active store), we need to update head
		// first then remove the relative data from the database.
		//
		// Update head first(head fast block, head full block) before deleting the data.
		markerBatch := hc.chainDb.NewBatch()
		if updateFn != nil {
			updateFn(markerBatch, parent)
		}
		// Update head header then.
		rawdb.WriteHeadHeaderHash(markerBatch, parentHash)
		if err := markerBatch.Write(); err != nil {
			log.Crit("Failed to update chain markers", "error", err)
		}
		hc.currentHeader.Store(parent)
		hc.currentHeaderHash = parentHash
		headHeaderGauge.Update(parent.Number.Int64())

		// Remove the relative data from the database.
		if delFn != nil {
			delFn(batch, hash, num)
		}
		// Rewind header chain to new head.
		rawdb.DeleteHeader(batch, hash, num)
		rawdb.DeleteTd(batch, hash, num)
		rawdb.DeleteCanonicalHash(batch, num)
	}
	// Flush all accumulated deletions.
	if err := batch.Write(); err != nil {
		log.Crit("Failed to rewind block", "error", err)
	}
	// Clear out any stale content from the caches
	hc.headerCache.Purge()
	hc.tdCache.Purge()
	hc.numberCache.Purge()
}

// SetGenesis sets a new genesis block header for the chain
func (hc *HeaderChain) SetGenesis(head *types.Header) {
	hc.genesisHeader = head
}

// Config retrieves the header chain's chain configuration.
func (hc *HeaderChain) Config() ctypes.ChainConfigurator { return hc.config }

// Engine retrieves the header chain's consensus engine.
func (hc *HeaderChain) Engine() consensus.Engine { return hc.engine }

// GetBlock implements consensus.ChainReader, and returns nil for every input as
// a header chain does not have blocks available for retrieval.
func (hc *HeaderChain) GetBlock(hash common.Hash, number uint64) *types.Block {
	return nil
}<|MERGE_RESOLUTION|>--- conflicted
+++ resolved
@@ -74,17 +74,9 @@
 	engine consensus.Engine
 }
 
-<<<<<<< HEAD
-// NewHeaderChain creates a new HeaderChain structure.
-//  getValidator should return the parent's validator
-//  procInterrupt points to the parent's interrupt semaphore
-//  wg points to the parent's shutdown wait group
-func NewHeaderChain(chainDb ethdb.Database, config ctypes.ChainConfigurator, engine consensus.Engine, procInterrupt func() bool) (*HeaderChain, error) {
-=======
 // NewHeaderChain creates a new HeaderChain structure. ProcInterrupt points
 // to the parent's interrupt semaphore.
-func NewHeaderChain(chainDb ethdb.Database, config *params.ChainConfig, engine consensus.Engine, procInterrupt func() bool) (*HeaderChain, error) {
->>>>>>> 6a62fe39
+func NewHeaderChain(chainDb ethdb.Database, config ctypes.ChainConfigurator, engine consensus.Engine, procInterrupt func() bool) (*HeaderChain, error) {
 	headerCache, _ := lru.New(headerCacheLimit)
 	tdCache, _ := lru.New(tdCacheLimit)
 	numberCache, _ := lru.New(numberCacheLimit)
